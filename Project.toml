name = "CuArrays"
uuid = "3a865a2d-5b23-5a0f-bc46-62713ec82fae"
version = "1.3.0"

[deps]
AbstractFFTs = "621f4979-c628-5d54-868e-fcf4e3e8185c"
Adapt = "79e6a3ab-5dfb-504d-930d-738a2a938a0e"
CUDAapi = "3895d2a7-ec45-59b8-82bb-cfc6a382f9b3"
CUDAdrv = "c5f51814-7f29-56b8-a69c-e4d8f6be1fde"
CUDAnative = "be33ccc6-a3ff-5ff2-a52e-74243cff1e17"
GPUArrays = "0c68f7d7-f131-5f86-a1c3-88cf8149b2d7"
IRTools = "7869d1d1-7146-5819-86e3-90919afe41df"
LinearAlgebra = "37e2e46d-f89d-539d-b4ee-838fcccc9c8e"
MacroTools = "1914dd2f-81c6-5fcd-8719-6d5c9610ff09"
NNlib = "872c559c-99b0-510c-b3b7-b6c96a88d5cd"
Printf = "de0858da-6303-5e67-8744-51eddeeeb8d7"
Random = "9a3f8284-a2c9-5f02-9a11-845980a1fd5c"
Requires = "ae029012-a4dd-5104-9daa-d747884805df"
SparseArrays = "2f01184e-e22b-5df5-ae63-d93ebab69eaf"
TimerOutputs = "a759f4b9-e2f1-59dc-863e-4aeb61b1ea8f"

[compat]
Adapt = "0.4"
CUDAapi = "0.5.3, 0.6, 1.0"
CUDAdrv = "3.0"
CUDAnative = "2.0"
GPUArrays = "0.7"
NNlib = "0.6"
julia = "1.0"

[extras]
FFTW = "7a1cc6ca-52ef-59f5-83cd-3a7055c09341"
ForwardDiff = "f6369f11-7733-5829-9624-2563aa707210"
Test = "8dfed614-e22c-5e08-85e1-65c5234f0b40"

[targets]
<<<<<<< HEAD
test = ["Test", "FFTW", "ForwardDiff"]
=======
test = ["Test", "FFTW", "ForwardDiff"]

[compat]
julia = "1.0"
CUDAnative = "2.0"
CUDAdrv = "3.0"
CUDAapi = "0.5.3, 0.6, 1.0"
NNlib = "0.6"
GPUArrays = "0.7.1, 1.0"
Adapt = "1.0"
>>>>>>> 11f49f1e
<|MERGE_RESOLUTION|>--- conflicted
+++ resolved
@@ -20,11 +20,11 @@
 TimerOutputs = "a759f4b9-e2f1-59dc-863e-4aeb61b1ea8f"
 
 [compat]
-Adapt = "0.4"
+Adapt = "1.0"
 CUDAapi = "0.5.3, 0.6, 1.0"
 CUDAdrv = "3.0"
 CUDAnative = "2.0"
-GPUArrays = "0.7"
+GPUArrays = "0.7.1, 1.0"
 NNlib = "0.6"
 julia = "1.0"
 
@@ -34,17 +34,4 @@
 Test = "8dfed614-e22c-5e08-85e1-65c5234f0b40"
 
 [targets]
-<<<<<<< HEAD
-test = ["Test", "FFTW", "ForwardDiff"]
-=======
-test = ["Test", "FFTW", "ForwardDiff"]
-
-[compat]
-julia = "1.0"
-CUDAnative = "2.0"
-CUDAdrv = "3.0"
-CUDAapi = "0.5.3, 0.6, 1.0"
-NNlib = "0.6"
-GPUArrays = "0.7.1, 1.0"
-Adapt = "1.0"
->>>>>>> 11f49f1e
+test = ["Test", "FFTW", "ForwardDiff"]